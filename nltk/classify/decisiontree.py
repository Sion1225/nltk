# Natural Language Toolkit: Decision Tree Classifiers
#
# Copyright (C) 2001-2019 NLTK Project
# Author: Edward Loper <edloper@gmail.com>
# URL: <http://nltk.org/>
# For license information, see LICENSE.TXT

"""
A classifier model that decides which label to assign to a token on
the basis of a tree structure, where branches correspond to conditions
on feature values, and leaves correspond to label assignments.
"""

from collections import defaultdict

from nltk.probability import FreqDist, MLEProbDist, entropy
from nltk.classify.api import ClassifierI


class DecisionTreeClassifier(ClassifierI):
    def __init__(self, label, feature_name=None, decisions=None, default=None):
        """
        :param label: The most likely label for tokens that reach
            this node in the decision tree.  If this decision tree
            has no children, then this label will be assigned to
            any token that reaches this decision tree.
        :param feature_name: The name of the feature that this
            decision tree selects for.
        :param decisions: A dictionary mapping from feature values
            for the feature identified by ``feature_name`` to
            child decision trees.
        :param default: The child that will be used if the value of
            feature ``feature_name`` does not match any of the keys in
            ``decisions``.  This is used when constructing binary
            decision trees.
        """
        self._label = label
        self._fname = feature_name
        self._decisions = decisions
        self._default = default

    def labels(self):
        labels = [self._label]
        if self._decisions is not None:
            for dt in self._decisions.values():
                labels.extend(dt.labels())
        if self._default is not None:
            labels.extend(self._default.labels())
        return list(set(labels))

    def classify(self, featureset):
        # Decision leaf:
        if self._fname is None:
            return self._label

        # Decision tree:
        fval = featureset.get(self._fname)
        if fval in self._decisions:
            return self._decisions[fval].classify(featureset)
        elif self._default is not None:
            return self._default.classify(featureset)
        else:
            return self._label

    def error(self, labeled_featuresets):
        errors = 0
        for featureset, label in labeled_featuresets:
            if self.classify(featureset) != label:
                errors += 1
        return errors / len(labeled_featuresets)

    def pretty_format(self, width=70, prefix="", depth=4):
        """
        Return a string containing a pretty-printed version of this
        decision tree.  Each line in this string corresponds to a
        single decision tree node or leaf, and indentation is used to
        display the structure of the decision tree.
        """
        # [xx] display default!!
        if self._fname is None:
            n = width - len(prefix) - 15
<<<<<<< HEAD
            return '{0}{1} {2}\n'.format(prefix, '.' * n, self._label)
        s = ''
        for i, (fval, result) in enumerate(sorted(self._decisions.items(), 
                                                  key=lambda item: 
                                                  (item[0] in [None, False, True], str(item[0]).lower())
                                                 )
                                          ):
            hdr = '{0}{1}={2}? '.format(prefix, self._fname, fval)
=======
            return "{0}{1} {2}\n".format(prefix, "." * n, self._label)
        s = ""
        for i, (fval, result) in enumerate(sorted(self._decisions.items())):
            hdr = "{0}{1}={2}? ".format(prefix, self._fname, fval)
>>>>>>> 21b4d0af
            n = width - 15 - len(hdr)
            s += "{0}{1} {2}\n".format(hdr, "." * (n), result._label)
            if result._fname is not None and depth > 1:
                s += result.pretty_format(width, prefix + "  ", depth - 1)
        if self._default is not None:
            n = width - len(prefix) - 21
            s += "{0}else: {1} {2}\n".format(prefix, "." * n, self._default._label)
            if self._default._fname is not None and depth > 1:
                s += self._default.pretty_format(width, prefix + "  ", depth - 1)
        return s

    def pseudocode(self, prefix="", depth=4):
        """
        Return a string representation of this decision tree that
        expresses the decisions it makes as a nested set of pseudocode
        if statements.
        """
        if self._fname is None:
            return "{0}return {1!r}\n".format(prefix, self._label)
<<<<<<< HEAD
        s = ''
        for (fval, result) in sorted(self._decisions.items(),
                                    key=lambda item: 
                                     (item[0] in [None, False, True], str(item[0]).lower())
                                    ):
            s += '{0}if {1} == {2!r}: '.format(prefix, self._fname, fval)
=======
        s = ""
        for (fval, result) in sorted(self._decisions.items()):
            s += "{0}if {1} == {2!r}: ".format(prefix, self._fname, fval)
>>>>>>> 21b4d0af
            if result._fname is not None and depth > 1:
                s += "\n" + result.pseudocode(prefix + "  ", depth - 1)
            else:
                s += "return {0!r}\n".format(result._label)
        if self._default is not None:
            if len(self._decisions) == 1:
                s += "{0}if {1} != {2!r}: ".format(
                    prefix, self._fname, list(self._decisions.keys())[0]
                )
            else:
                s += "{0}else: ".format(prefix)
            if self._default._fname is not None and depth > 1:
                s += "\n" + self._default.pseudocode(prefix + "  ", depth - 1)
            else:
                s += "return {0!r}\n".format(self._default._label)
        return s

    def __str__(self):
        return self.pretty_format()

    @staticmethod
    def train(
        labeled_featuresets,
        entropy_cutoff=0.05,
        depth_cutoff=100,
        support_cutoff=10,
        binary=False,
        feature_values=None,
        verbose=False,
    ):
        """
        :param binary: If true, then treat all feature/value pairs as
            individual binary features, rather than using a single n-way
            branch for each feature.
        """
        # Collect a list of all feature names.
        feature_names = set()
        for featureset, label in labeled_featuresets:
            for fname in featureset:
                feature_names.add(fname)

        # Collect a list of the values each feature can take.
        if feature_values is None and binary:
            feature_values = defaultdict(set)
            for featureset, label in labeled_featuresets:
                for fname, fval in featureset.items():
                    feature_values[fname].add(fval)

        # Start with a stump.
        if not binary:
            tree = DecisionTreeClassifier.best_stump(
                feature_names, labeled_featuresets, verbose
            )
        else:
            tree = DecisionTreeClassifier.best_binary_stump(
                feature_names, labeled_featuresets, feature_values, verbose
            )

        # Refine the stump.
        tree.refine(
            labeled_featuresets,
            entropy_cutoff,
            depth_cutoff - 1,
            support_cutoff,
            binary,
            feature_values,
            verbose,
        )

        # Return it
        return tree

    @staticmethod
    def leaf(labeled_featuresets):
        label = FreqDist(label for (featureset, label) in labeled_featuresets).max()
        return DecisionTreeClassifier(label)

    @staticmethod
    def stump(feature_name, labeled_featuresets):
        label = FreqDist(label for (featureset, label) in labeled_featuresets).max()

        # Find the best label for each value.
        freqs = defaultdict(FreqDist)  # freq(label|value)
        for featureset, label in labeled_featuresets:
            feature_value = featureset.get(feature_name)
            freqs[feature_value][label] += 1

        decisions = dict(
            (val, DecisionTreeClassifier(freqs[val].max())) for val in freqs
        )
        return DecisionTreeClassifier(label, feature_name, decisions)

    def refine(
        self,
        labeled_featuresets,
        entropy_cutoff,
        depth_cutoff,
        support_cutoff,
        binary=False,
        feature_values=None,
        verbose=False,
    ):
        if len(labeled_featuresets) <= support_cutoff:
            return
        if self._fname is None:
            return
        if depth_cutoff <= 0:
            return
        for fval in self._decisions:
            fval_featuresets = [
                (featureset, label)
                for (featureset, label) in labeled_featuresets
                if featureset.get(self._fname) == fval
            ]

            label_freqs = FreqDist(label for (featureset, label) in fval_featuresets)
            if entropy(MLEProbDist(label_freqs)) > entropy_cutoff:
                self._decisions[fval] = DecisionTreeClassifier.train(
                    fval_featuresets,
                    entropy_cutoff,
                    depth_cutoff,
                    support_cutoff,
                    binary,
                    feature_values,
                    verbose,
                )
        if self._default is not None:
            default_featuresets = [
                (featureset, label)
                for (featureset, label) in labeled_featuresets
                if featureset.get(self._fname) not in self._decisions
            ]
            label_freqs = FreqDist(label for (featureset, label) in default_featuresets)
            if entropy(MLEProbDist(label_freqs)) > entropy_cutoff:
                self._default = DecisionTreeClassifier.train(
                    default_featuresets,
                    entropy_cutoff,
                    depth_cutoff,
                    support_cutoff,
                    binary,
                    feature_values,
                    verbose,
                )

    @staticmethod
    def best_stump(feature_names, labeled_featuresets, verbose=False):
        best_stump = DecisionTreeClassifier.leaf(labeled_featuresets)
        best_error = best_stump.error(labeled_featuresets)
        for fname in feature_names:
            stump = DecisionTreeClassifier.stump(fname, labeled_featuresets)
            stump_error = stump.error(labeled_featuresets)
            if stump_error < best_error:
                best_error = stump_error
                best_stump = stump
        if verbose:
            print(
                (
                    "best stump for {:6d} toks uses {:20} err={:6.4f}".format(
                        len(labeled_featuresets), best_stump._fname, best_error
                    )
                )
            )
        return best_stump

    @staticmethod
    def binary_stump(feature_name, feature_value, labeled_featuresets):
        label = FreqDist(label for (featureset, label) in labeled_featuresets).max()

        # Find the best label for each value.
        pos_fdist = FreqDist()
        neg_fdist = FreqDist()
        for featureset, label in labeled_featuresets:
            if featureset.get(feature_name) == feature_value:
                pos_fdist[label] += 1
            else:
                neg_fdist[label] += 1

        decisions = {}
        default = label
        # But hopefully we have observations!
        if pos_fdist.N() > 0:
            decisions = {feature_value: DecisionTreeClassifier(pos_fdist.max())}
        if neg_fdist.N() > 0:
            default = DecisionTreeClassifier(neg_fdist.max())

        return DecisionTreeClassifier(label, feature_name, decisions, default)

    @staticmethod
    def best_binary_stump(
        feature_names, labeled_featuresets, feature_values, verbose=False
    ):
        best_stump = DecisionTreeClassifier.leaf(labeled_featuresets)
        best_error = best_stump.error(labeled_featuresets)
        for fname in feature_names:
            for fval in feature_values[fname]:
                stump = DecisionTreeClassifier.binary_stump(
                    fname, fval, labeled_featuresets
                )
                stump_error = stump.error(labeled_featuresets)
                if stump_error < best_error:
                    best_error = stump_error
                    best_stump = stump
        if verbose:
            if best_stump._decisions:
                descr = "{0}={1}".format(
                    best_stump._fname, list(best_stump._decisions.keys())[0]
                )
            else:
                descr = "(default)"
            print(
                (
                    "best stump for {:6d} toks uses {:20} err={:6.4f}".format(
                        len(labeled_featuresets), descr, best_error
                    )
                )
            )
        return best_stump


##//////////////////////////////////////////////////////
##  Demo
##//////////////////////////////////////////////////////


def f(x):
    return DecisionTreeClassifier.train(x, binary=True, verbose=True)


def demo():
    from nltk.classify.util import names_demo, binary_names_demo_features

    classifier = names_demo(
        f, binary_names_demo_features  # DecisionTreeClassifier.train,
    )
    print(classifier.pretty_format(depth=7))
    print(classifier.pseudocode(depth=7))


if __name__ == "__main__":
    demo()<|MERGE_RESOLUTION|>--- conflicted
+++ resolved
@@ -79,7 +79,6 @@
         # [xx] display default!!
         if self._fname is None:
             n = width - len(prefix) - 15
-<<<<<<< HEAD
             return '{0}{1} {2}\n'.format(prefix, '.' * n, self._label)
         s = ''
         for i, (fval, result) in enumerate(sorted(self._decisions.items(), 
@@ -88,12 +87,6 @@
                                                  )
                                           ):
             hdr = '{0}{1}={2}? '.format(prefix, self._fname, fval)
-=======
-            return "{0}{1} {2}\n".format(prefix, "." * n, self._label)
-        s = ""
-        for i, (fval, result) in enumerate(sorted(self._decisions.items())):
-            hdr = "{0}{1}={2}? ".format(prefix, self._fname, fval)
->>>>>>> 21b4d0af
             n = width - 15 - len(hdr)
             s += "{0}{1} {2}\n".format(hdr, "." * (n), result._label)
             if result._fname is not None and depth > 1:
@@ -113,18 +106,12 @@
         """
         if self._fname is None:
             return "{0}return {1!r}\n".format(prefix, self._label)
-<<<<<<< HEAD
         s = ''
         for (fval, result) in sorted(self._decisions.items(),
                                     key=lambda item: 
                                      (item[0] in [None, False, True], str(item[0]).lower())
                                     ):
             s += '{0}if {1} == {2!r}: '.format(prefix, self._fname, fval)
-=======
-        s = ""
-        for (fval, result) in sorted(self._decisions.items()):
-            s += "{0}if {1} == {2!r}: ".format(prefix, self._fname, fval)
->>>>>>> 21b4d0af
             if result._fname is not None and depth > 1:
                 s += "\n" + result.pseudocode(prefix + "  ", depth - 1)
             else:
