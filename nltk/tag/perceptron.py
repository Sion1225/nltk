# -*- coding: utf-8 -*-
# This module is a port of the Textblob Averaged Perceptron Tagger
# Author: Matthew Honnibal <honnibal+gh@gmail.com>,
#         Long Duong <longdt219@gmail.com> (NLTK port)
# URL: <https://github.com/sloria/textblob-aptagger>
#      <http://nltk.org/>
# Copyright 2013 Matthew Honnibal
# NLTK modifications Copyright 2015 The NLTK Project
#
# This module is provided under the terms of the MIT License.

import random
from collections import defaultdict
import pickle
import logging

from nltk.tag.api import TaggerI
from nltk.data import find, load
from nltk.compat import python_2_unicode_compatible

try:
    import numpy as np
except ImportError:
    pass
<<<<<<< HEAD

=======
>>>>>>> cf631093

PICKLE = "averaged_perceptron_tagger.pickle"


class AveragedPerceptron(object):

    """An averaged perceptron, as implemented by Matthew Honnibal.

    See more implementation details here:
        https://explosion.ai/blog/part-of-speech-pos-tagger-in-python
    """

    def __init__(self):
        # Each feature gets its own weight vector, so weights is a dict-of-dicts
        self.weights = {}
        self.classes = set()
        # The accumulated values, for the averaging. These will be keyed by
        # feature/clas tuples
        self._totals = defaultdict(int)
        # The last time the feature was changed, for the averaging. Also
        # keyed by feature/clas tuples
        # (tstamps is short for timestamps)
        self._tstamps = defaultdict(int)
        # Number of instances seen
        self.i = 0

    def _softmax(self, scores):
        s = np.fromiter(scores.values(), dtype=float)
        exps = np.exp(s)
        return exps / np.sum(exps)

    def predict(self, features, return_conf=False):
        """Dot-product the features and current weights and return the best label."""
        scores = defaultdict(float)
        for feat, value in features.items():
            if feat not in self.weights or value == 0:
                continue
            weights = self.weights[feat]
            for label, weight in weights.items():
                scores[label] += value * weight

        # Do a secondary alphabetic sort, for stability
        best_label = max(self.classes, key=lambda label: (scores[label], label))
        # compute the confidence
        conf = max(self._softmax(scores)) if return_conf == True else None

        return best_label, conf

    def update(self, truth, guess, features):
        """Update the feature weights."""

        def upd_feat(c, f, w, v):
            param = (f, c)
            self._totals[param] += (self.i - self._tstamps[param]) * w
            self._tstamps[param] = self.i
            self.weights[f][c] = w + v

        self.i += 1
        if truth == guess:
            return None
        for f in features:
            weights = self.weights.setdefault(f, {})
            upd_feat(truth, f, weights.get(truth, 0.0), 1.0)
            upd_feat(guess, f, weights.get(guess, 0.0), -1.0)

    def average_weights(self):
        """Average weights from all iterations."""
        for feat, weights in self.weights.items():
            new_feat_weights = {}
            for clas, weight in weights.items():
                param = (feat, clas)
                total = self._totals[param]
                total += (self.i - self._tstamps[param]) * weight
                averaged = round(total / self.i, 3)
                if averaged:
                    new_feat_weights[clas] = averaged
            self.weights[feat] = new_feat_weights

    def save(self, path):
        """Save the pickled model weights."""
        with open(path, "wb") as fout:
            return pickle.dump(dict(self.weights), fout)

    def load(self, path):
        """Load the pickled model weights."""
        self.weights = load(path)


@python_2_unicode_compatible
class PerceptronTagger(TaggerI):

    """
    Greedy Averaged Perceptron tagger, as implemented by Matthew Honnibal.
    See more implementation details here:
        https://explosion.ai/blog/part-of-speech-pos-tagger-in-python

    >>> from nltk.tag.perceptron import PerceptronTagger

    Train the model

    >>> tagger = PerceptronTagger(load=False)

    >>> tagger.train([[('today','NN'),('is','VBZ'),('good','JJ'),('day','NN')],
    ... [('yes','NNS'),('it','PRP'),('beautiful','JJ')]])

    >>> tagger.tag(['today','is','a','beautiful','day'])
    [('today', 'NN'), ('is', 'PRP'), ('a', 'PRP'), ('beautiful', 'JJ'), ('day', 'NN')]

    Use the pretrain model (the default constructor)

    >>> pretrain = PerceptronTagger()

    >>> pretrain.tag('The quick brown fox jumps over the lazy dog'.split())
    [('The', 'DT'), ('quick', 'JJ'), ('brown', 'NN'), ('fox', 'NN'), ('jumps', 'VBZ'), ('over', 'IN'), ('the', 'DT'), ('lazy', 'JJ'), ('dog', 'NN')]

    >>> pretrain.tag("The red cat".split())
    [('The', 'DT'), ('red', 'JJ'), ('cat', 'NN')]
    """

    START = ["-START-", "-START2-"]
    END = ["-END-", "-END2-"]

    def __init__(self, load=True):
        """
        :param load: Load the pickled model upon instantiation.
        """
        self.model = AveragedPerceptron()
        self.tagdict = {}
        self.classes = set()
        if load:
            AP_MODEL_LOC = "file:" + str(
                find("taggers/averaged_perceptron_tagger/" + PICKLE)
            )
            self.load(AP_MODEL_LOC)

    def tag(self, tokens, return_conf=False, use_tagdict=True):
        """
        Tag tokenized sentences.
        :params tokens: list of word
        :type tokens: list(str)
        """
        prev, prev2 = self.START
        output = []

        context = self.START + [self.normalize(w) for w in tokens] + self.END
        for i, word in enumerate(tokens):
            tag, conf = (
                (self.tagdict.get(word), 1.0) if use_tagdict == True else (None, None)
            )
            if not tag:
                features = self._get_features(i, word, context, prev, prev2)
                tag, conf = self.model.predict(features, return_conf)
            output.append((word, tag, conf) if return_conf == True else (word, tag))

            prev2 = prev
            prev = tag

        return output

    def train(self, sentences, save_loc=None, nr_iter=5):
        """Train a model from sentences, and save it at ``save_loc``. ``nr_iter``
        controls the number of Perceptron training iterations.

        :param sentences: A list or iterator of sentences, where each sentence
            is a list of (words, tags) tuples.
        :param save_loc: If not ``None``, saves a pickled model in this location.
        :param nr_iter: Number of training iterations.
        """
        # We'd like to allow ``sentences`` to be either a list or an iterator,
        # the latter being especially important for a large training dataset.
        # Because ``self._make_tagdict(sentences)`` runs regardless, we make
        # it populate ``self._sentences`` (a list) with all the sentences.
        # This saves the overheard of just iterating through ``sentences`` to
        # get the list by ``sentences = list(sentences)``.

        self._sentences = list()  # to be populated by self._make_tagdict...
        self._make_tagdict(sentences)
        self.model.classes = self.classes
        for iter_ in range(nr_iter):
            c = 0
            n = 0
            for sentence in self._sentences:
                words, tags = zip(*sentence)

                prev, prev2 = self.START
                context = self.START + [self.normalize(w) for w in words] + self.END
                for i, word in enumerate(words):
                    guess = self.tagdict.get(word)
                    if not guess:
                        feats = self._get_features(i, word, context, prev, prev2)
                        guess, _ = self.model.predict(feats)
                        self.model.update(tags[i], guess, feats)
                    prev2 = prev
                    prev = guess
                    c += guess == tags[i]
                    n += 1
            random.shuffle(self._sentences)
            logging.info("Iter {0}: {1}/{2}={3}".format(iter_, c, n, _pc(c, n)))

        # We don't need the training sentences anymore, and we don't want to
        # waste space on them when we pickle the trained tagger.
        self._sentences = None

        self.model.average_weights()
        # Pickle as a binary file
        if save_loc is not None:
            with open(save_loc, "wb") as fout:
                # changed protocol from -1 to 2 to make pickling Python 2 compatible
                pickle.dump((self.model.weights, self.tagdict, self.classes), fout, 2)

    def load(self, loc):
        """
        :param loc: Load a pickled model at location.
        :type loc: str
        """

        self.model.weights, self.tagdict, self.classes = load(loc)
        self.model.classes = self.classes

    def normalize(self, word):
        """
        Normalization used in pre-processing.
        - All words are lower cased
        - Groups of digits of length 4 are represented as !YEAR;
        - Other digits are represented as !DIGITS

        :rtype: str
        """
        if "-" in word and word[0] != "-":
            return "!HYPHEN"
        elif word.isdigit() and len(word) == 4:
            return "!YEAR"
        elif word[0].isdigit():
            return "!DIGITS"
        else:
            return word.lower()

    def _get_features(self, i, word, context, prev, prev2):
        """Map tokens into a feature representation, implemented as a
        {hashable: int} dict. If the features change, a new model must be
        trained.
        """

        def add(name, *args):
            features[" ".join((name,) + tuple(args))] += 1

        i += len(self.START)
        features = defaultdict(int)
        # It's useful to have a constant feature, which acts sort of like a prior
        add("bias")
        add("i suffix", word[-3:])
        add("i pref1", word[0])
        add("i-1 tag", prev)
        add("i-2 tag", prev2)
        add("i tag+i-2 tag", prev, prev2)
        add("i word", context[i])
        add("i-1 tag+i word", prev, context[i])
        add("i-1 word", context[i - 1])
        add("i-1 suffix", context[i - 1][-3:])
        add("i-2 word", context[i - 2])
        add("i+1 word", context[i + 1])
        add("i+1 suffix", context[i + 1][-3:])
        add("i+2 word", context[i + 2])
        return features

    def _make_tagdict(self, sentences):
        """
        Make a tag dictionary for single-tag words.
        :param sentences: A list of list of (word, tag) tuples.
        """
        counts = defaultdict(lambda: defaultdict(int))
        for sentence in sentences:
            self._sentences.append(sentence)
            for word, tag in sentence:
                counts[word][tag] += 1
                self.classes.add(tag)
        freq_thresh = 20
        ambiguity_thresh = 0.97
        for word, tag_freqs in counts.items():
            tag, mode = max(tag_freqs.items(), key=lambda item: item[1])
            n = sum(tag_freqs.values())
            # Don't add rare words to the tag dictionary
            # Only add quite unambiguous words
            if n >= freq_thresh and (mode / n) >= ambiguity_thresh:
                self.tagdict[word] = tag


def _pc(n, d):
    return (n / d) * 100


def _load_data_conll_format(filename):
    print("Read from file: ", filename)
    with open(filename, "rb") as fin:
        sentences = []
        sentence = []
        for line in fin.readlines():
            line = line.strip()
            # print line
            if len(line) == 0:
                sentences.append(sentence)
                sentence = []
                continue
            tokens = line.split("\t")
            word = tokens[1]
            tag = tokens[4]
            sentence.append((word, tag))
        return sentences


def _get_pretrain_model():
    # Train and test on English part of ConLL data (WSJ part of Penn Treebank)
    # Train: section 2-11
    # Test : section 23
    tagger = PerceptronTagger()
    training = _load_data_conll_format("english_ptb_train.conll")
    testing = _load_data_conll_format("english_ptb_test.conll")
    print("Size of training and testing (sentence)", len(training), len(testing))
    # Train and save the model
    tagger.train(training, PICKLE)
    print("Accuracy : ", tagger.evaluate(testing))


if __name__ == "__main__":
    # _get_pretrain_model()
    pass<|MERGE_RESOLUTION|>--- conflicted
+++ resolved
@@ -22,10 +22,6 @@
     import numpy as np
 except ImportError:
     pass
-<<<<<<< HEAD
-
-=======
->>>>>>> cf631093
 
 PICKLE = "averaged_perceptron_tagger.pickle"
 
